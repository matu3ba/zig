--- conflicted
+++ resolved
@@ -39,11 +39,7 @@
     get_filename_component(LLVM_CONFIG_DIR "${LLVM_CONFIG_EXE}" DIRECTORY)
     if("${LLVM_CONFIG_VERSION}" VERSION_LESS 15 OR "${LLVM_CONFIG_VERSION}" VERSION_EQUAL 16 OR "${LLVM_CONFIG_VERSION}" VERSION_GREATER 16)
       # Save the error message, in case this is the last llvm-config we find
-<<<<<<< HEAD
-      set(LLVM_CONFIG_ERROR_MESSAGE "expected LLVM 15.x but found ${LLVM_CONFIG_VERSION} using ${LLVM_CONFIG_EXE}")
-=======
-      list(APPEND LLVM_CONFIG_ERROR_MESSAGES "expected LLVM 14.x but found ${LLVM_CONFIG_VERSION} using ${LLVM_CONFIG_EXE}")
->>>>>>> ff125db5
+      list(APPEND LLVM_CONFIG_ERROR_MESSAGES "expected LLVM 15.x but found ${LLVM_CONFIG_VERSION} using ${LLVM_CONFIG_EXE}")
 
       # Ignore this directory and try the search again
       list(APPEND CMAKE_IGNORE_PATH "${LLVM_CONFIG_DIR}")
@@ -67,15 +63,9 @@
       if (LLVM_CONFIG_ERROR) 
         # Save the error message, in case this is the last llvm-config we find
         if (ZIG_SHARED_LLVM)
-<<<<<<< HEAD
-          set(LLVM_CONFIG_ERROR_MESSAGE "LLVM 15.x found at ${LLVM_CONFIG_EXE} does not support linking as a shared library")
+          list(APPEND LLVM_CONFIG_ERROR_MESSAGES "LLVM 15.x found at ${LLVM_CONFIG_EXE} does not support linking as a shared library")
         else()
-          set(LLVM_CONFIG_ERROR_MESSAGE "LLVM 15.x found at ${LLVM_CONFIG_EXE} does not support linking as a static library")
-=======
-          list(APPEND LLVM_CONFIG_ERROR_MESSAGES "LLVM 14.x found at ${LLVM_CONFIG_EXE} does not support linking as a shared library")
-        else()
-          list(APPEND LLVM_CONFIG_ERROR_MESSAGES "LLVM 14.x found at ${LLVM_CONFIG_EXE} does not support linking as a static library")
->>>>>>> ff125db5
+          list(APPEND LLVM_CONFIG_ERROR_MESSAGES "LLVM 15.x found at ${LLVM_CONFIG_EXE} does not support linking as a static library")
         endif()
 
         # Ignore this directory and try the search again
