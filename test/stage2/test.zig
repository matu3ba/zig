--- conflicted
+++ resolved
@@ -1049,10 +1049,7 @@
         );
         try case.files.append(.{
             .src = 
-<<<<<<< HEAD
             \\// dummy comment to make print be on line 2
-=======
->>>>>>> 55c58f22
             \\fn print() void {
             \\    asm volatile ("syscall"
             \\        :
